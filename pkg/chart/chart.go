--- conflicted
+++ resolved
@@ -36,17 +36,11 @@
 	// LocK is the contents of Chart.lock.
 	Lock *Lock `json:"lock"`
 	// Templates for this chart.
-<<<<<<< HEAD
-	Templates []*File
+	Templates []*File `json:"templates"`
 	// Values templates for this chart.
-	ValuesTemplates []*File
-	// Values are default config for this template.
-	Values map[string]interface{}
-=======
-	Templates []*File `json:"templates"`
+	ValuesTemplates []*File `json:"valuesTemplates"`
 	// Values are default config for this chart.
 	Values map[string]interface{} `json:"values"`
->>>>>>> 43acbfe8
 	// Schema is an optional JSON schema for imposing structure on Values
 	Schema []byte `json:"schema"`
 	// Files are miscellaneous files in a chart archive,
