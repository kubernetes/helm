--- conflicted
+++ resolved
@@ -79,12 +79,8 @@
 
 	f := cmd.Flags()
 	f.DurationVar(&client.Timeout, "timeout", 300*time.Second, "time to wait for any individual Kubernetes operation (like Jobs for hooks)")
-<<<<<<< HEAD
 	f.IntVar(&client.HookParallelism, "hook-parallelism", 1, "maximum number of hooks to execute in parallel")
-	f.BoolVar(&outputLogs, "logs", false, "Dump the logs from test pods (this runs after all tests are complete, but before any cleanup)")
-=======
 	f.BoolVar(&outputLogs, "logs", false, "dump the logs from test pods (this runs after all tests are complete, but before any cleanup)")
->>>>>>> fc9b4606
 
 	return cmd
 }