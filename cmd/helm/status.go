/*
Copyright The Helm Authors.

Licensed under the Apache License, Version 2.0 (the "License");
you may not use this file except in compliance with the License.
You may obtain a copy of the License at

    http://www.apache.org/licenses/LICENSE-2.0

Unless required by applicable law or agreed to in writing, software
distributed under the License is distributed on an "AS IS" BASIS,
WITHOUT WARRANTIES OR CONDITIONS OF ANY KIND, either express or implied.
See the License for the specific language governing permissions and
limitations under the License.
*/

package main

import (
	"fmt"
	"io"
	"log"
	"strings"
	"time"

	"github.com/spf13/cobra"

	"helm.sh/helm/v3/cmd/helm/require"
	"helm.sh/helm/v3/pkg/action"
	"helm.sh/helm/v3/pkg/chartutil"
	"helm.sh/helm/v3/pkg/cli/output"
	"helm.sh/helm/v3/pkg/release"
)

// NOTE: Keep the list of statuses up-to-date with pkg/release/status.go.
var statusHelp = `
This command shows the status of a named release.
The status consists of:
- last deployment time
- k8s namespace in which the release lives
- state of the release (can be: unknown, deployed, uninstalled, superseded, failed, uninstalling, pending-install, pending-upgrade or pending-rollback)
- revision of the release
- description of the release (can be completion message or error message, need to enable --show-desc)
- list of resources that this release consists of, sorted by kind
- details on last test suite run, if applicable
- additional notes provided by the chart
`

func newStatusCmd(cfg *action.Configuration, out io.Writer) *cobra.Command {
	client := action.NewStatus(cfg)
	var outfmt output.Format

	cmd := &cobra.Command{
		Use:   "status RELEASE_NAME",
		Short: "display the status of the named release",
		Long:  statusHelp,
		Args:  require.ExactArgs(1),
		ValidArgsFunction: func(cmd *cobra.Command, args []string, toComplete string) ([]string, cobra.ShellCompDirective) {
			if len(args) != 0 {
				return nil, cobra.ShellCompDirectiveNoFileComp
			}
			return compListReleases(toComplete, cfg)
		},
		RunE: func(cmd *cobra.Command, args []string) error {
			rel, err := client.Run(args[0])
			if err != nil {
				return err
			}

			// strip chart metadata from the output
			rel.Chart = nil

			return outfmt.Write(out, &statusPrinter{rel, false, client.ShowDescription})
		},
	}

	f := cmd.Flags()

	f.IntVar(&client.Version, "revision", 0, "if set, display the status of the named release with revision")

	err := cmd.RegisterFlagCompletionFunc("revision", func(cmd *cobra.Command, args []string, toComplete string) ([]string, cobra.ShellCompDirective) {
		if len(args) == 1 {
			return compListRevisions(toComplete, cfg, args[0])
		}
		return nil, cobra.ShellCompDirectiveNoFileComp
	})

	if err != nil {
		log.Fatal(err)
	}

	bindOutputFlag(cmd, &outfmt)
	f.BoolVar(&client.ShowDescription, "show-desc", false, "if set, display the description message of the named release")

	return cmd
}

type statusPrinter struct {
	release         *release.Release
	debug           bool
	showDescription bool
}

func (s statusPrinter) WriteJSON(out io.Writer) error {
	return output.EncodeJSON(out, s.release)
}

func (s statusPrinter) WriteYAML(out io.Writer) error {
	return output.EncodeYAML(out, s.release)
}

func (s statusPrinter) WriteTable(out io.Writer) error {
	if s.release == nil {
		return nil
	}
	fmt.Fprintf(out, "NAME: %s\n", s.release.Name)
	if !s.release.Info.LastDeployed.IsZero() {
		fmt.Fprintf(out, "LAST DEPLOYED: %s\n", s.release.Info.LastDeployed.Format(time.ANSIC))
	}
	fmt.Fprintf(out, "NAMESPACE: %s\n", s.release.Namespace)
	fmt.Fprintf(out, "STATUS: %s\n", s.release.Info.Status.String())
	fmt.Fprintf(out, "REVISION: %d\n", s.release.Version)
<<<<<<< HEAD
	if len(s.release.Resources) > 0 && s.release.Resources != "\n" {
		fmt.Fprintf(out, "RESOURCES: %s\n", s.release.Resources)
	}
=======
	if s.showDescription {
		fmt.Fprintf(out, "DESCRIPTION: %s\n", s.release.Info.Description)
	}

>>>>>>> 64d4399f
	executions := executionsByHookEvent(s.release)
	if tests, ok := executions[release.HookTest]; !ok || len(tests) == 0 {
		fmt.Fprintln(out, "TEST SUITE: None")
	} else {
		for _, h := range tests {
			// Don't print anything if hook has not been initiated
			if h.LastRun.StartedAt.IsZero() {
				continue
			}
			fmt.Fprintf(out, "TEST SUITE:     %s\n%s\n%s\n%s\n",
				h.Name,
				fmt.Sprintf("Last Started:   %s", h.LastRun.StartedAt.Format(time.ANSIC)),
				fmt.Sprintf("Last Completed: %s", h.LastRun.CompletedAt.Format(time.ANSIC)),
				fmt.Sprintf("Phase:          %s", h.LastRun.Phase),
			)
		}
	}

	if s.debug {
		fmt.Fprintln(out, "USER-SUPPLIED VALUES:")
		err := output.EncodeYAML(out, s.release.Config)
		if err != nil {
			return err
		}
		// Print an extra newline
		fmt.Fprintln(out)

		cfg, err := chartutil.CoalesceValues(s.release.Chart, s.release.Config)
		if err != nil {
			return err
		}

		fmt.Fprintln(out, "COMPUTED VALUES:")
		err = output.EncodeYAML(out, cfg.AsMap())
		if err != nil {
			return err
		}
		// Print an extra newline
		fmt.Fprintln(out)
	}

	if strings.EqualFold(s.release.Info.Description, "Dry run complete") || s.debug {
		fmt.Fprintln(out, "HOOKS:")
		for _, h := range s.release.Hooks {
			fmt.Fprintf(out, "---\n# Source: %s\n%s\n", h.Path, h.Manifest)
		}
		fmt.Fprintf(out, "MANIFEST:\n%s\n", s.release.Manifest)
	}

	if len(s.release.Info.Notes) > 0 {
		fmt.Fprintf(out, "NOTES:\n%s\n", strings.TrimSpace(s.release.Info.Notes))
	}
	return nil
}

func executionsByHookEvent(rel *release.Release) map[release.HookEvent][]*release.Hook {
	result := make(map[release.HookEvent][]*release.Hook)
	for _, h := range rel.Hooks {
		for _, e := range h.Events {
			executions, ok := result[e]
			if !ok {
				executions = []*release.Hook{}
			}
			result[e] = append(executions, h)
		}
	}
	return result
}<|MERGE_RESOLUTION|>--- conflicted
+++ resolved
@@ -120,16 +120,12 @@
 	fmt.Fprintf(out, "NAMESPACE: %s\n", s.release.Namespace)
 	fmt.Fprintf(out, "STATUS: %s\n", s.release.Info.Status.String())
 	fmt.Fprintf(out, "REVISION: %d\n", s.release.Version)
-<<<<<<< HEAD
-	if len(s.release.Resources) > 0 && s.release.Resources != "\n" {
-		fmt.Fprintf(out, "RESOURCES: %s\n", s.release.Resources)
+	if len(s.release.Info.Resources) > 0 {
+		fmt.Fprintf(out, "RESOURCES:\n%s\n", s.release.Info.Resources)
 	}
-=======
 	if s.showDescription {
 		fmt.Fprintf(out, "DESCRIPTION: %s\n", s.release.Info.Description)
 	}
-
->>>>>>> 64d4399f
 	executions := executionsByHookEvent(s.release)
 	if tests, ok := executions[release.HookTest]; !ok || len(tests) == 0 {
 		fmt.Fprintln(out, "TEST SUITE: None")
