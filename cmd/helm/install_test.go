/*
Copyright The Helm Authors.

Licensed under the Apache License, Version 2.0 (the "License");
you may not use this file except in compliance with the License.
You may obtain a copy of the License at

    http://www.apache.org/licenses/LICENSE-2.0

Unless required by applicable law or agreed to in writing, software
distributed under the License is distributed on an "AS IS" BASIS,
WITHOUT WARRANTIES OR CONDITIONS OF ANY KIND, either express or implied.
See the License for the specific language governing permissions and
limitations under the License.
*/

package main

import (
	"fmt"
	"net/http"
	"net/http/httptest"
	"path/filepath"
	"testing"

	"helm.sh/helm/v3/pkg/repo/repotest"
)

func TestInstall(t *testing.T) {
	srv, err := repotest.NewTempServerWithCleanup(t, "testdata/testcharts/*.tgz*")
	if err != nil {
		t.Fatal(err)
	}
	defer srv.Stop()

	srv.WithMiddleware(http.HandlerFunc(func(w http.ResponseWriter, r *http.Request) {
		username, password, ok := r.BasicAuth()
		if !ok || username != "username" || password != "password" {
			t.Errorf("Expected request to use basic auth and for username == 'username' and password == 'password', got '%v', '%s', '%s'", ok, username, password)
		}
	}))

	srv2 := httptest.NewServer(http.HandlerFunc(func(w http.ResponseWriter, r *http.Request) {
		http.FileServer(http.Dir(srv.Root())).ServeHTTP(w, r)
	}))
	defer srv2.Close()

	if err := srv.LinkIndices(); err != nil {
		t.Fatal(err)
	}

	repoFile := filepath.Join(srv.Root(), "repositories.yaml")

	tests := []cmdTestCase{
		// Install, base case
		{
			name:   "basic install",
			cmd:    "install aeneas testdata/testcharts/empty --namespace default",
			golden: "output/install.txt",
		},

		// Install, values from cli
		{
			name:   "install with values",
			cmd:    "install virgil testdata/testcharts/alpine --set test.Name=bar",
			golden: "output/install-with-values.txt",
		},
		// Install, values from cli via multiple --set
		{
			name:   "install with multiple values",
			cmd:    "install virgil testdata/testcharts/alpine --set test.Color=yellow --set test.Name=banana",
			golden: "output/install-with-multiple-values.txt",
		},
		// Install, values from yaml
		{
			name:   "install with values file",
			cmd:    "install virgil testdata/testcharts/alpine -f testdata/testcharts/alpine/extra_values.yaml",
			golden: "output/install-with-values-file.txt",
		},
		// Install, no hooks
		{
			name:   "install without hooks",
			cmd:    "install aeneas testdata/testcharts/alpine --no-hooks --set test.Name=hello",
			golden: "output/install-no-hooks.txt",
		},
		// Install, values from multiple yaml
		{
			name:   "install with values",
			cmd:    "install virgil testdata/testcharts/alpine -f testdata/testcharts/alpine/extra_values.yaml -f testdata/testcharts/alpine/more_values.yaml",
			golden: "output/install-with-multiple-values-files.txt",
		},
		// Install, no charts
		{
			name:      "install with no chart specified",
			cmd:       "install",
			golden:    "output/install-no-args.txt",
			wantError: true,
		},
		// Install, re-use name
		{
			name:   "install and replace release",
			cmd:    "install aeneas testdata/testcharts/empty --replace",
			golden: "output/install-and-replace.txt",
		},
		// Install, with timeout
		{
			name:   "install with a timeout",
			cmd:    "install foobar testdata/testcharts/empty --timeout 120s",
			golden: "output/install-with-timeout.txt",
		},
		// Install, with wait
		{
			name:   "install with a wait",
			cmd:    "install apollo testdata/testcharts/empty --wait",
			golden: "output/install-with-wait.txt",
		},
		// Install, with wait-for-jobs
		{
			name:   "install with wait-for-jobs",
			cmd:    "install apollo testdata/testcharts/empty --wait --wait-for-jobs",
			golden: "output/install-with-wait-for-jobs.txt",
		},
		// Install, using the name-template
		{
			name:   "install with name-template",
			cmd:    "install testdata/testcharts/empty --name-template '{{upper \"foobar\"}}'",
			golden: "output/install-name-template.txt",
		},
		// Install, perform chart verification along the way.
		{
			name:      "install with verification, missing provenance",
			cmd:       "install bogus testdata/testcharts/compressedchart-0.1.0.tgz --verify --keyring testdata/helm-test-key.pub",
			wantError: true,
		},
		{
			name:      "install with verification, directory instead of file",
			cmd:       "install bogus testdata/testcharts/signtest --verify --keyring testdata/helm-test-key.pub",
			wantError: true,
		},
		{
			name: "install with verification, valid",
			cmd:  "install signtest testdata/testcharts/signtest-0.1.0.tgz --verify --keyring testdata/helm-test-key.pub",
		},
		// Install, chart with missing dependencies in /charts
		{
			name:      "install chart with missing dependencies",
			cmd:       "install nodeps testdata/testcharts/chart-missing-deps",
			wantError: true,
		},
		// Install chart with update-dependency
		{
			name:   "install chart with missing dependencies",
			cmd:    "install --dependency-update updeps testdata/testcharts/chart-with-subchart-update",
			golden: "output/chart-with-subchart-update.txt",
		},
		// Install, chart with bad dependencies in Chart.yaml in /charts
		{
			name:      "install chart with bad dependencies in Chart.yaml",
			cmd:       "install badreq testdata/testcharts/chart-bad-requirements",
			wantError: true,
		},
		// Install, chart with library chart dependency
		{
			name: "install chart with library chart dependency",
			cmd:  "install withlibchartp testdata/testcharts/chart-with-lib-dep",
		},
		// Install, library chart
		{
			name:      "install library chart",
			cmd:       "install libchart testdata/testcharts/lib-chart",
			wantError: true,
			golden:    "output/template-lib-chart.txt",
		},
		// Install, chart with bad type
		{
			name:      "install chart with bad type",
			cmd:       "install badtype testdata/testcharts/chart-bad-type",
			wantError: true,
			golden:    "output/install-chart-bad-type.txt",
		},
		// Install, values from yaml, schematized
		{
			name:   "install with schema file",
			cmd:    "install schema testdata/testcharts/chart-with-schema",
			golden: "output/schema.txt",
		},
		// Install, values from yaml, schematized with errors
		{
			name:      "install with schema file, with errors",
			cmd:       "install schema testdata/testcharts/chart-with-schema-negative",
			wantError: true,
			golden:    "output/schema-negative.txt",
		},
		// Install, values from yaml, extra values from yaml, schematized with errors
		{
			name:      "install with schema file, extra values from yaml, with errors",
			cmd:       "install schema testdata/testcharts/chart-with-schema -f testdata/testcharts/chart-with-schema/extra-values.yaml",
			wantError: true,
			golden:    "output/schema-negative.txt",
		},
		// Install, values from yaml, extra values from cli, schematized with errors
		{
			name:      "install with schema file, extra values from cli, with errors",
			cmd:       "install schema testdata/testcharts/chart-with-schema --set age=-5",
			wantError: true,
			golden:    "output/schema-negative-cli.txt",
		},
		// Install with subchart, values from yaml, schematized with errors
		{
			name:      "install with schema file and schematized subchart, with errors",
			cmd:       "install schema testdata/testcharts/chart-with-schema-and-subchart",
			wantError: true,
			golden:    "output/subchart-schema-negative.txt",
		},
		// Install with subchart, values from yaml, extra values from cli, schematized with errors
		{
			name:   "install with schema file and schematized subchart, extra values from cli",
			cmd:    "install schema testdata/testcharts/chart-with-schema-and-subchart --set lastname=doe --set subchart-with-schema.age=25",
			golden: "output/subchart-schema-cli.txt",
		},
		// Install with subchart, values from yaml, extra values from cli, schematized with errors
		{
			name:      "install with schema file and schematized subchart, extra values from cli, with errors",
			cmd:       "install schema testdata/testcharts/chart-with-schema-and-subchart --set lastname=doe --set subchart-with-schema.age=-25",
			wantError: true,
			golden:    "output/subchart-schema-cli-negative.txt",
		},
		// Install deprecated chart
		{
			name:   "install with warning about deprecated chart",
			cmd:    "install aeneas testdata/testcharts/deprecated --namespace default",
			golden: "output/deprecated-chart.txt",
		},
		// Install chart with only crds
		{
			name: "install chart with only crds",
			cmd:  "install crd-test testdata/testcharts/chart-with-only-crds --namespace default",
		},
		// Verify the user/pass works
		{
			name:   "basic install with credentials",
			cmd:    "install aeneas reqtest --namespace default --repo " + srv.URL() + " --username username --password password",
			golden: "output/install.txt",
		},
		{
			name:   "basic install with credentials",
			cmd:    "install aeneas reqtest --namespace default --repo " + srv2.URL + " --username username --password password --pass-credentials",
			golden: "output/install.txt",
		},
<<<<<<< HEAD
		// Install hiding secret values
		{
			name:   "install chart hiding secret values",
			cmd:    "install with-secrets testdata/testcharts/chart-with-secrets --namespace default --debug --hide-secrets",
			golden: "output/install-hide-secrets.txt",
=======
		{
			name:   "basic install with credentials and no repo",
			cmd:    fmt.Sprintf("install aeneas test/reqtest --username username --password password --repository-config %s --repository-cache %s", repoFile, srv.Root()),
			golden: "output/install.txt",
>>>>>>> eb994345
		},
	}

	runTestActionCmd(t, tests)
}

func TestInstallOutputCompletion(t *testing.T) {
	outputFlagCompletionTest(t, "install")
}

func TestInstallVersionCompletion(t *testing.T) {
	repoFile := "testdata/helmhome/helm/repositories.yaml"
	repoCache := "testdata/helmhome/helm/repository"

	repoSetup := fmt.Sprintf("--repository-config %s --repository-cache %s", repoFile, repoCache)

	tests := []cmdTestCase{{
		name:   "completion for install version flag with release name",
		cmd:    fmt.Sprintf("%s __complete install releasename testing/alpine --version ''", repoSetup),
		golden: "output/version-comp.txt",
	}, {
		name:   "completion for install version flag with generate-name",
		cmd:    fmt.Sprintf("%s __complete install --generate-name testing/alpine --version ''", repoSetup),
		golden: "output/version-comp.txt",
	}, {
		name:   "completion for install version flag too few args",
		cmd:    fmt.Sprintf("%s __complete install testing/alpine --version ''", repoSetup),
		golden: "output/version-invalid-comp.txt",
	}, {
		name:   "completion for install version flag too many args",
		cmd:    fmt.Sprintf("%s __complete install releasename testing/alpine badarg --version ''", repoSetup),
		golden: "output/version-invalid-comp.txt",
	}, {
		name:   "completion for install version flag invalid chart",
		cmd:    fmt.Sprintf("%s __complete install releasename invalid/invalid --version ''", repoSetup),
		golden: "output/version-invalid-comp.txt",
	}}
	runTestCmd(t, tests)
}

func TestInstallFileCompletion(t *testing.T) {
	checkFileCompletion(t, "install", false)
	checkFileCompletion(t, "install --generate-name", true)
	checkFileCompletion(t, "install myname", true)
	checkFileCompletion(t, "install myname mychart", false)
}<|MERGE_RESOLUTION|>--- conflicted
+++ resolved
@@ -247,18 +247,16 @@
 			cmd:    "install aeneas reqtest --namespace default --repo " + srv2.URL + " --username username --password password --pass-credentials",
 			golden: "output/install.txt",
 		},
-<<<<<<< HEAD
+		{
+			name:   "basic install with credentials and no repo",
+			cmd:    fmt.Sprintf("install aeneas test/reqtest --username username --password password --repository-config %s --repository-cache %s", repoFile, srv.Root()),
+			golden: "output/install.txt",
+		},
 		// Install hiding secret values
 		{
 			name:   "install chart hiding secret values",
 			cmd:    "install with-secrets testdata/testcharts/chart-with-secrets --namespace default --debug --hide-secrets",
 			golden: "output/install-hide-secrets.txt",
-=======
-		{
-			name:   "basic install with credentials and no repo",
-			cmd:    fmt.Sprintf("install aeneas test/reqtest --username username --password password --repository-config %s --repository-cache %s", repoFile, srv.Root()),
-			golden: "output/install.txt",
->>>>>>> eb994345
 		},
 	}
 
